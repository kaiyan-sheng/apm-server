// Licensed to Elasticsearch B.V. under one or more contributor
// license agreements. See the NOTICE file distributed with
// this work for additional information regarding copyright
// ownership. Elasticsearch B.V. licenses this file to you under
// the Apache License, Version 2.0 (the "License"); you may
// not use this file except in compliance with the License.
// You may obtain a copy of the License at
//
//     http://www.apache.org/licenses/LICENSE-2.0
//
// Unless required by applicable law or agreed to in writing,
// software distributed under the License is distributed on an
// "AS IS" BASIS, WITHOUT WARRANTIES OR CONDITIONS OF ANY
// KIND, either express or implied.  See the License for the
// specific language governing permissions and limitations
// under the License.

package model

import (
	"context"
	"time"

	"github.com/elastic/apm-server/utility"
	"github.com/elastic/beats/v7/libbeat/beat"
	"github.com/elastic/beats/v7/libbeat/common"
)

// APMEvent holds the details of an APM event.
//
// Exactly one of the event fields should be non-nil.
type APMEvent struct {
	// DataStream optionally holds data stream identifiers.
	//
	// This will have the zero value when APM Server is run
	// in standalone mode.
	DataStream DataStream

	ECSVersion  string
	Event       Event
	Agent       Agent
	Observer    Observer
	Container   Container
	Kubernetes  Kubernetes
	Service     Service
	Process     Process
	Host        Host
	User        User
	UserAgent   UserAgent
	Client      Client
	Destination Destination
	Cloud       Cloud
	Network     Network
	Session     Session
	URL         URL
	Processor   Processor
	Trace       Trace

	// Timestamp holds the event timestamp.
	//
	// See https://www.elastic.co/guide/en/ecs/current/ecs-base.html
	Timestamp time.Time

	// Labels holds labels to apply to the event.
	//
	// See https://www.elastic.co/guide/en/ecs/current/ecs-base.html
	Labels common.MapStr

	// Message holds the message for log events.
	//
	// See https://www.elastic.co/guide/en/ecs/current/ecs-base.html
	Message string

	Transaction   *Transaction
	Span          *Span
	Metricset     *Metricset
	Error         *Error
	ProfileSample *ProfileSample
	FirehoseLog   *FirehoseLog
}

// BeatEvent converts e to a beat.Event.
func (e *APMEvent) BeatEvent(ctx context.Context) beat.Event {
	event := beat.Event{Timestamp: e.Timestamp}
	switch {
	case e.Transaction != nil:
		event.Fields = e.Transaction.fields()
	case e.Span != nil:
		event.Fields = e.Span.fields(e)
	case e.Metricset != nil:
		event.Fields = e.Metricset.fields()
	case e.Error != nil:
		event.Fields = e.Error.fields()
	case e.ProfileSample != nil:
		event.Fields = e.ProfileSample.fields()
<<<<<<< HEAD
	case e.FirehoseLog != nil:
		event.Fields = e.FirehoseLog.fields()
	default:
=======
	}
	if event.Fields == nil {
>>>>>>> 865559ea
		event.Fields = make(common.MapStr)
	}

	// Set high resolution timestamp.
	//
	// TODO(axw) change @timestamp to use date_nanos, and remove this field.
	if !e.Timestamp.IsZero() && (e.Transaction != nil || e.Span != nil || e.Error != nil) {
		event.Fields["timestamp"] = utility.TimeAsMicros(e.Timestamp)
	}

	// Set top-level field sets.
	fields := (*mapStr)(&event.Fields)
	event.Timestamp = e.Timestamp
	e.DataStream.setFields(fields)
	if e.ECSVersion != "" {
		fields.set("ecs", common.MapStr{"version": e.ECSVersion})
	}
	fields.maybeSetMapStr("service", e.Service.Fields())
	fields.maybeSetMapStr("agent", e.Agent.fields())
	fields.maybeSetMapStr("observer", e.Observer.Fields())
	fields.maybeSetMapStr("host", e.Host.fields())
	fields.maybeSetMapStr("process", e.Process.fields())
	fields.maybeSetMapStr("user", e.User.fields())
	if client := e.Client.fields(); fields.maybeSetMapStr("client", client) {
		// We copy client to source for transactions and errors.
		if e.Transaction != nil || e.Error != nil {
			// TODO(axw) once we are using Fleet for ingest pipeline
			// management, move this to an ingest pipeline.
			fields.set("source", client)
		}
	}
	fields.maybeSetMapStr("destination", e.Destination.fields())
	fields.maybeSetMapStr("user_agent", e.UserAgent.fields())
	fields.maybeSetMapStr("container", e.Container.fields())
	fields.maybeSetMapStr("kubernetes", e.Kubernetes.fields())
	fields.maybeSetMapStr("cloud", e.Cloud.fields())
	fields.maybeSetMapStr("network", e.Network.fields())
	fields.maybeSetMapStr("labels", sanitizeLabels(e.Labels))
	fields.maybeSetMapStr("event", e.Event.fields())
	fields.maybeSetMapStr("url", e.URL.fields())
	fields.maybeSetMapStr("session", e.Session.fields())
	fields.maybeSetMapStr("processor", e.Processor.fields())
	fields.maybeSetMapStr("trace", e.Trace.fields())
	fields.maybeSetString("message", e.Message)
	return event
}<|MERGE_RESOLUTION|>--- conflicted
+++ resolved
@@ -93,14 +93,10 @@
 		event.Fields = e.Error.fields()
 	case e.ProfileSample != nil:
 		event.Fields = e.ProfileSample.fields()
-<<<<<<< HEAD
 	case e.FirehoseLog != nil:
 		event.Fields = e.FirehoseLog.fields()
-	default:
-=======
 	}
 	if event.Fields == nil {
->>>>>>> 865559ea
 		event.Fields = make(common.MapStr)
 	}
 
