--- conflicted
+++ resolved
@@ -87,23 +87,14 @@
 	Experimental interface{}
 }
 
-<<<<<<< HEAD
 // DB contains information related to a database query of a span event
 type DB struct {
-	Instance  *string
-	Statement *string
-	Type      *string
-	UserName  *string
-	Link      *string
-=======
-type db struct {
 	Instance     *string
 	Statement    *string
 	Type         *string
 	UserName     *string
 	Link         *string
 	RowsAffected *int
->>>>>>> 817105d5
 }
 
 // HTTP contains information about the outgoing http request information of a span event
